package director_test

import (
	"net/http"

	. "github.com/cloudfoundry/bosh-cli/director"
	. "github.com/onsi/ginkgo"
	. "github.com/onsi/gomega"

	"github.com/onsi/gomega/ghttp"
)

var _ bool = Describe("Director", func() {
	var (
		director Director
		server   *ghttp.Server
	)

	BeforeEach(func() {
		director, server = BuildServer()
	})

	AfterEach(func() {
		server.Close()
	})

	Describe("LatestConfig", func() {
		It("returns the latest config", func() {
			server.AppendHandlers(
				ghttp.CombineHandlers(
					ghttp.VerifyRequest("GET", "/configs", "type=my-type&name=my-name&latest=true"),
					ghttp.VerifyBasicAuth("username", "password"),
					ghttp.RespondWith(http.StatusOK, `[{"content": "first"}]`),
				),
			)

			cc, err := director.LatestConfig("my-type", "my-name")
			Expect(err).ToNot(HaveOccurred())
			Expect(cc).To(Equal(Config{Content: "first"}))
		})

		Context("when there is no config", func() {
			It("returns error", func() {
				server.AppendHandlers(
					ghttp.CombineHandlers(
						ghttp.VerifyRequest("GET", "/configs", "type=missing-type&latest=true&name=default"),
						ghttp.VerifyBasicAuth("username", "password"),
						ghttp.RespondWith(http.StatusOK, `[]`),
					),
				)

				_, err := director.LatestConfig("missing-type", "default")
				Expect(err).To(HaveOccurred())
				Expect(err.Error()).To(ContainSubstring("No config"))
			})
		})

		Context("when server returns an error", func() {
			It("returns error", func() {
				AppendBadRequest(ghttp.VerifyRequest("GET", "/configs", "type=fake-type&latest=true&name=default"), server)

				_, err := director.LatestConfig("fake-type", "default")
				Expect(err).To(HaveOccurred())
				Expect(err.Error()).To(ContainSubstring(
					"Finding config: Director responded with non-successful status code"))
			})
		})
	})

	Describe("LatestConfigByID", func() {
		It("returns config by ID", func() {
			server.AppendHandlers(
				ghttp.CombineHandlers(
					ghttp.VerifyRequest("GET", "/configs/123"),
					ghttp.VerifyBasicAuth("username", "password"),
					ghttp.RespondWith(http.StatusOK, `{"id": "123", "type": "my-type", "name": "default", "content": "1"}`),
				),
			)

			cc, err := director.LatestConfigByID("123")
			Expect(err).ToNot(HaveOccurred())
			Expect(cc).To(Equal(Config{ID: "123", Name: "default", Type: "my-type", CreatedAt: "", Content: "1"}))
		})

		Context("when there is no config and director responds with status 404", func() {
			It("returns 'no config' error", func() {
				server.AppendHandlers(
					ghttp.CombineHandlers(
						ghttp.VerifyRequest("GET", "/configs/bla"),
						ghttp.VerifyBasicAuth("username", "password"),
						ghttp.RespondWith(http.StatusNotFound, ""),
					),
				)

				_, err := director.LatestConfigByID("bla")
				Expect(err).To(HaveOccurred())
				Expect(err.Error()).To(ContainSubstring("No config"))
			})
		})

		Context("when server returns an error", func() {
			It("returns error", func() {
				AppendBadRequest(ghttp.VerifyRequest("GET", "/configs/123"), server)

				_, err := director.LatestConfigByID("123")
				Expect(err).To(HaveOccurred())
				Expect(err.Error()).To(ContainSubstring(
					"Finding config: Director responded with non-successful status code"))
			})
		})
	})

	Describe("ListConfigs", func() {
		Context("when IncludeOutdated is set to false", func() {
			Context("when no additional filters are given", func() {
				It("uses no query params and returns list of config items", func() {
					server.AppendHandlers(
						ghttp.CombineHandlers(
							ghttp.VerifyRequest("GET", "/configs", "latest=true"),
							ghttp.VerifyBasicAuth("username", "password"),
							ghttp.RespondWith(http.StatusOK, `[{"name": "first", "type": "my-type", "teams": ["team1"]}]`),
						),
					)
					cc, err := director.ListConfigs(ConfigsFilter{IncludeOutdated: false})
					Expect(err).ToNot(HaveOccurred())
<<<<<<< HEAD
					Expect(cc).To(Equal([]Config{{Type: "my-type", Name: "first"}}))
=======
					Expect(cc).To(Equal([]ConfigListItem{{Type: "my-type", Name: "first", Teams: []string{"team1"}}}))
>>>>>>> 9e554a2d
				})
			})

			Context("when additional filters are given", func() {
				It("uses them as query parameters and returns list of config items", func() {
					server.AppendHandlers(
						ghttp.CombineHandlers(
							ghttp.VerifyRequest("GET", "/configs", "latest=true&name=first&type=my-type"),
							ghttp.VerifyBasicAuth("username", "password"),
							ghttp.RespondWith(http.StatusOK, `[{"name": "first", "type": "my-type"}]`),
						),
					)

					cc, err := director.ListConfigs(ConfigsFilter{Type: "my-type", Name: "first", IncludeOutdated: false})
					Expect(err).ToNot(HaveOccurred())
					Expect(cc).To(Equal([]Config{{Type: "my-type", Name: "first"}}))
				})
			})
		})

		Context("when IncludeOutdated is set to true", func() {
			It("returns a list of config items", func() {
				server.AppendHandlers(
					ghttp.CombineHandlers(
						ghttp.VerifyRequest("GET", "/configs", "latest=false"),
						ghttp.VerifyBasicAuth("username", "password"),
						ghttp.RespondWith(http.StatusOK, `[{"id": "some-id", "name": "first", "type": "my-type"}, {"id": "some-other-id", "name": "first", "type": "my-type"}]`),
					),
				)

				cc, err := director.ListConfigs(ConfigsFilter{IncludeOutdated: true})
				Expect(err).ToNot(HaveOccurred())
				Expect(cc).To(Equal([]Config{{ID: "some-id", Type: "my-type", Name: "first"}, {ID: "some-other-id", Type: "my-type", Name: "first"}}))
			})
		})

		Context("when server returns an error", func() {
			It("returns error", func() {
				AppendBadRequest(ghttp.VerifyRequest("GET", "/configs"), server)

				_, err := director.ListConfigs(ConfigsFilter{})
				Expect(err).To(HaveOccurred())
				Expect(err.Error()).To(ContainSubstring(
					"Listing configs: Director responded with non-successful status code '400'"))
			})
		})
	})

	Describe("UpdateConfig", func() {
		It("updates config", func() {
			server.AppendHandlers(
				ghttp.CombineHandlers(
					ghttp.VerifyRequest("POST", "/configs"),
					ghttp.VerifyBasicAuth("username", "password"),
					ghttp.VerifyBody([]byte(`{"type":"my-type","name":"my-name","content":"---"}`)),
					ghttp.VerifyHeader(http.Header{"Content-Type": []string{"application/json"}}),
					ghttp.RespondWith(http.StatusNoContent, nil),
				),
			)

			err := director.UpdateConfig("my-type", "my-name", []byte("---"))
			Expect(err).ToNot(HaveOccurred())
		})

		It("keeps yaml content intact", func() {
			server.AppendHandlers(
				ghttp.CombineHandlers(
					ghttp.VerifyRequest("POST", "/configs"),
					ghttp.VerifyBasicAuth("username", "password"),
					ghttp.VerifyBody([]byte(`{"type":"my-type","name":"my-name","content":"abc\ndef\n"}`)),
					ghttp.VerifyHeader(http.Header{"Content-Type": []string{"application/json"}}),
					ghttp.RespondWith(http.StatusNoContent, nil),
				),
			)

			err := director.UpdateConfig("my-type", "my-name", []byte("abc\ndef\n"))
			Expect(err).ToNot(HaveOccurred())
		})

		Context("when server returns an error", func() {
			It("returns error", func() {
				AppendBadRequest(ghttp.VerifyRequest("POST", "/configs"), server)

				err := director.UpdateConfig("fake-type", "fake-name", nil)
				Expect(err).To(HaveOccurred())
				Expect(err.Error()).To(ContainSubstring(
					"Updating config: Director responded with non-successful status code '400'"))
			})
		})
	})

	Describe("DeleteConfig", func() {
		Context("when config exists in director", func() {
			It("returns true", func() {
				server.AppendHandlers(
					ghttp.CombineHandlers(
						ghttp.VerifyRequest("DELETE", "/configs", "type=my-type&name=my-name"),
						ghttp.VerifyBasicAuth("username", "password"),
						ghttp.RespondWith(http.StatusCreated, nil),
					),
				)

				deleted, err := director.DeleteConfig("my-type", "my-name")
				Expect(err).ToNot(HaveOccurred())
				Expect(deleted).To(Equal(true))
			})
		})

		Context("when no matching config exists in director", func() {
			It("returns false", func() {
				server.AppendHandlers(
					ghttp.CombineHandlers(
						ghttp.VerifyRequest("DELETE", "/configs", "type=my-type&name=my-name"),
						ghttp.VerifyBasicAuth("username", "password"),
						ghttp.RespondWith(http.StatusNotFound, nil),
					),
				)

				deleted, err := director.DeleteConfig("my-type", "my-name")
				Expect(err).ToNot(HaveOccurred())
				Expect(deleted).To(Equal(false))
			})
		})

		Context("when server returns an error", func() {
			It("returns error", func() {
				AppendBadRequest(ghttp.VerifyRequest("DELETE", "/configs"), server)

				_, err := director.DeleteConfig("my-type", "my-name")
				Expect(err).To(HaveOccurred())
				Expect(err.Error()).To(ContainSubstring(
					"Deleting config: Director responded with non-successful status code '400'"))
			})
		})
	})

	Describe("DiffConfig", func() {
		expectedDiffResponse := ConfigDiff{
			Diff: [][]interface{}{
				{"release:", nil},
				{"  version: 0.0.1", "removed"},
				{"  version: 0.0.2", "added"},
			},
		}

		It("diffs the config with the given name", func() {
			server.AppendHandlers(
				ghttp.CombineHandlers(
					ghttp.VerifyRequest("POST", "/configs/diff"),
					ghttp.VerifyBasicAuth("username", "password"),
					ghttp.VerifyHeader(http.Header{
						"Content-Type": []string{"application/json"},
					}),
					ghttp.VerifyBody([]byte(`{"type":"myType","name":"myName","content":"myConfig"}`)),
					ghttp.RespondWith(http.StatusOK, `{"diff":[["release:",null],["  version: 0.0.1","removed"],["  version: 0.0.2","added"]]}`),
				),
			)

			diff, err := director.DiffConfig("myType", "myName", []byte("myConfig"))
			Expect(err).ToNot(HaveOccurred())
			Expect(diff).To(Equal(expectedDiffResponse))
		})

		It("returns error if info response in non-200", func() {
			AppendBadRequest(ghttp.VerifyRequest("POST", "/configs/diff"), server)

			_, err := director.DiffConfig("myType", "myName", nil)
			Expect(err).To(HaveOccurred())
			Expect(err.Error()).To(ContainSubstring(
				"Fetching diff result: Director responded with non-successful status code"))
		})

	})

})<|MERGE_RESOLUTION|>--- conflicted
+++ resolved
@@ -123,11 +123,7 @@
 					)
 					cc, err := director.ListConfigs(ConfigsFilter{IncludeOutdated: false})
 					Expect(err).ToNot(HaveOccurred())
-<<<<<<< HEAD
-					Expect(cc).To(Equal([]Config{{Type: "my-type", Name: "first"}}))
-=======
-					Expect(cc).To(Equal([]ConfigListItem{{Type: "my-type", Name: "first", Teams: []string{"team1"}}}))
->>>>>>> 9e554a2d
+					Expect(cc).To(Equal([]Config{{Type: "my-type", Name: "first", Teams: []string{"team1"}}}))
 				})
 			})
 
