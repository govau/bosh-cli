--- conflicted
+++ resolved
@@ -677,17 +677,11 @@
 }
 
 type VMsOpts struct {
-<<<<<<< HEAD
-	DNS         bool `long:"dns"               description:"Show DNS A records"`
-	Vitals      bool `long:"vitals"            description:"Show vitals"`
-	Deployment  string
-	ParallelOpt int `long:"parallel" description:"Sets the max number of parallel deployment vms fetching" default:"1"`
-=======
 	DNS             bool `long:"dns"               description:"Show DNS A records"`
 	Vitals          bool `long:"vitals"            description:"Show vitals"`
 	CloudProperties bool `long:"cloud-properties"  description:"Show cloud properties"`
 	Deployment      string
->>>>>>> 4fd43ff5
+	ParallelOpt     int `long:"parallel" description:"Sets the max number of parallel deployment vms fetching" default:"1"`
 	cmd
 }
 
