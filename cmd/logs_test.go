package cmd_test

import (
	"errors"

	fakeuuid "github.com/cloudfoundry/bosh-utils/uuid/fakes"
	. "github.com/onsi/ginkgo"
	. "github.com/onsi/gomega"

	. "github.com/cloudfoundry/bosh-cli/cmd"
	fakecmd "github.com/cloudfoundry/bosh-cli/cmd/cmdfakes"
	boshdir "github.com/cloudfoundry/bosh-cli/director"
	fakedir "github.com/cloudfoundry/bosh-cli/director/directorfakes"
	boshssh "github.com/cloudfoundry/bosh-cli/ssh"
	fakessh "github.com/cloudfoundry/bosh-cli/ssh/sshfakes"
)

var _ = Describe("LogsCmd", func() {
	var (
		deployment      *fakedir.FakeDeployment
		downloader      *fakecmd.FakeDownloader
		uuidGen         *fakeuuid.FakeGenerator
		nonIntSSHRunner *fakessh.FakeRunner
		command         LogsCmd
	)

	BeforeEach(func() {
		deployment = &fakedir.FakeDeployment{
			NameStub: func() string { return "dep" },
		}
		downloader = &fakecmd.FakeDownloader{}
		uuidGen = &fakeuuid.FakeGenerator{}
		nonIntSSHRunner = &fakessh.FakeRunner{}
		command = NewLogsCmd(deployment, downloader, uuidGen, nonIntSSHRunner)
	})

	Describe("Run", func() {
		var (
			opts LogsOpts
		)

		BeforeEach(func() {
			opts = LogsOpts{
				Args: AllOrInstanceGroupOrInstanceSlugArgs{
					Slug: boshdir.NewAllOrInstanceGroupOrInstanceSlug("job", "index"),
				},

				Directory: DirOrCWDArg{Path: "/fake-dir"},
			}
		})

		act := func() error { return command.Run(opts) }

		Context("when fetching logs (not tailing)", func() {
			It("fetches logs for a given instance", func() {
				result := boshdir.LogsResult{BlobstoreID: "blob-id", SHA1: "sha1"}
				deployment.FetchLogsReturns(result, nil)

				err := act()
				Expect(err).ToNot(HaveOccurred())

				Expect(deployment.FetchLogsCallCount()).To(Equal(1))

				slug, filters, agent := deployment.FetchLogsArgsForCall(0)
				Expect(slug).To(Equal(boshdir.NewAllOrPoolOrInstanceSlug("job", "index")))
				Expect(filters).To(BeEmpty())
				Expect(agent).To(BeFalse())

				Expect(downloader.DownloadCallCount()).To(Equal(1))

				blobID, sha1, prefix, dstDirPath := downloader.DownloadArgsForCall(0)
				Expect(blobID).To(Equal("blob-id"))
				Expect(sha1).To(Equal("sha1"))
				Expect(prefix).To(Equal("dep.job.index"))
				Expect(dstDirPath).To(Equal("/fake-dir"))
			})

			It("fetches agent logs and allows custom filters", func() {
				opts.Filters = []string{"filter1", "filter2"}
				opts.Agent = true

				deployment.FetchLogsReturns(boshdir.LogsResult{}, nil)

				err := act()
				Expect(err).ToNot(HaveOccurred())

				Expect(deployment.FetchLogsCallCount()).To(Equal(1))

				slug, filters, agent := deployment.FetchLogsArgsForCall(0)
				Expect(slug).To(Equal(boshdir.NewAllOrPoolOrInstanceSlug("job", "index")))
				Expect(filters).To(Equal([]string{"filter1", "filter2"}))
				Expect(agent).To(BeTrue())
			})

<<<<<<< HEAD
			It("returns error if trying to fetch logs for more than one instance", func() {
				opts.Args.Slug = boshdir.NewAllOrInstanceGroupOrInstanceSlug("job", "")
=======
			It("fetches logs for more than one instance", func() {
				opts.Args.Slug = boshdir.NewAllOrPoolOrInstanceSlug("", "")

				result := boshdir.LogsResult{BlobstoreID: "blob-id", SHA1: "sha1"}
				deployment.FetchLogsReturns(result, nil)
>>>>>>> afa0d19d

				err := act()
				Expect(err).ToNot(HaveOccurred())

				Expect(deployment.FetchLogsCallCount()).To(Equal(1))

				Expect(downloader.DownloadCallCount()).To(Equal(1))

				blobID, sha1, prefix, dstDirPath := downloader.DownloadArgsForCall(0)
				Expect(blobID).To(Equal("blob-id"))
				Expect(sha1).To(Equal("sha1"))
				Expect(prefix).To(Equal("dep"))
				Expect(dstDirPath).To(Equal("/fake-dir"))
			})

			It("returns error if fetching logs failed", func() {
				deployment.FetchLogsReturns(boshdir.LogsResult{}, errors.New("fake-err"))

				err := act()
				Expect(err).To(HaveOccurred())
				Expect(err.Error()).To(ContainSubstring("fake-err"))
			})

			It("returns error if downloading release failed", func() {
				downloader.DownloadReturns(errors.New("fake-err"))

				err := act()
				Expect(err).To(HaveOccurred())
				Expect(err.Error()).To(ContainSubstring("fake-err"))
			})

			It("does not try to tail logs", func() {
				err := act()
				Expect(err).ToNot(HaveOccurred())
				Expect(nonIntSSHRunner.RunCallCount()).To(Equal(0))
			})
		})

		Context("when tailing logs (or specifying number of lines)", func() {
			BeforeEach(func() {
				opts.Follow = true
				uuidGen.GeneratedUUID = "8c5ff117-9572-45c5-8564-8bcf076ecafa"
			})

			It("sets up SSH access, runs SSH command and later cleans up SSH access", func() {
				nonIntSSHRunner.RunStub = func(boshssh.ConnectionOpts, boshdir.SSHResult, []string) error {
					Expect(deployment.CleanUpSSHCallCount()).To(Equal(0))
					return nil
				}
				Expect(act()).ToNot(HaveOccurred())

				Expect(deployment.SetUpSSHCallCount()).To(Equal(1))
				Expect(nonIntSSHRunner.RunCallCount()).To(Equal(1))
				Expect(deployment.CleanUpSSHCallCount()).To(Equal(1))

				setupSlug, setupSSHOpts := deployment.SetUpSSHArgsForCall(0)
				Expect(setupSlug).To(Equal(boshdir.NewAllOrInstanceGroupOrInstanceSlug("job", "index")))
				Expect(setupSSHOpts.Username).To(Equal("bosh_8c5ff117957245c5"))
				Expect(setupSSHOpts.Password).To(Equal("p"))
				Expect(setupSSHOpts.PublicKey).To(ContainSubstring("ssh-rsa AAAA"))

				slug, sshOpts := deployment.CleanUpSSHArgsForCall(0)
				Expect(slug).To(Equal(setupSlug))
				Expect(sshOpts).To(Equal(setupSSHOpts))
			})

			It("sets up SSH access for more than one instance", func() {
				opts.Args.Slug = boshdir.NewAllOrInstanceGroupOrInstanceSlug("", "")

				Expect(act()).ToNot(HaveOccurred())

				setupSlug, _ := deployment.SetUpSSHArgsForCall(0)
				Expect(setupSlug).To(Equal(boshdir.NewAllOrInstanceGroupOrInstanceSlug("", "")))
			})

			It("runs non-interactive SSH", func() {
				Expect(act()).ToNot(HaveOccurred())
				Expect(nonIntSSHRunner.RunCallCount()).To(Equal(1))
			})

			It("returns an error if setting up SSH access fails", func() {
				deployment.SetUpSSHReturns(boshdir.SSHResult{}, errors.New("fake-err"))
				err := act()
				Expect(err).To(HaveOccurred())
				Expect(err.Error()).To(ContainSubstring("fake-err"))
			})

			It("runs non-interactive SSH session with flags, and basic tail -f command that tails all logs", func() {
				result := boshdir.SSHResult{Hosts: []boshdir.Host{{Host: "ip1"}}}
				deployment.SetUpSSHReturns(result, nil)

				opts.GatewayFlags.Disable = true
				opts.GatewayFlags.Username = "gw-username"
				opts.GatewayFlags.Host = "gw-host"
				opts.GatewayFlags.PrivateKeyPath = "gw-private-key"

				Expect(act()).ToNot(HaveOccurred())

				Expect(nonIntSSHRunner.RunCallCount()).To(Equal(1))

				runConnOpts, runResult, runCommand := nonIntSSHRunner.RunArgsForCall(0)
				Expect(runConnOpts.PrivateKey).To(ContainSubstring("-----BEGIN RSA PRIVATE KEY-----"))
				Expect(runConnOpts.GatewayDisable).To(Equal(true))
				Expect(runConnOpts.GatewayUsername).To(Equal("gw-username"))
				Expect(runConnOpts.GatewayHost).To(Equal("gw-host"))
				Expect(runConnOpts.GatewayPrivateKeyPath).To(Equal("gw-private-key"))
				Expect(runResult).To(Equal(boshdir.SSHResult{Hosts: []boshdir.Host{{Host: "ip1"}}}))
				Expect(runCommand).To(Equal([]string{"sudo", "tail", "-F", "/var/vcap/sys/log/{**/,}*.log"}))
			})

			It("runs tail command with specified number of lines and quiet option", func() {
				opts.Num = 10
				opts.Quiet = true

				deployment.SetUpSSHReturns(boshdir.SSHResult{}, nil)
				Expect(act()).ToNot(HaveOccurred())

				_, _, runCommand := nonIntSSHRunner.RunArgsForCall(0)
				Expect(runCommand).To(Equal([]string{
					"sudo", "tail", "-F", "-n", "10", "-q", "/var/vcap/sys/log/{**/,}*.log"}))
			})

			It("runs tail command with specified number of lines even if following is not requested", func() {
				opts.Follow = false
				opts.Num = 10

				deployment.SetUpSSHReturns(boshdir.SSHResult{}, nil)
				Expect(act()).ToNot(HaveOccurred())

				_, _, runCommand := nonIntSSHRunner.RunArgsForCall(0)
				Expect(runCommand).To(Equal([]string{
					"sudo", "tail", "-n", "10", "/var/vcap/sys/log/{**/,}*.log"}))
			})

			It("runs tail command for the agent log if agent is specified", func() {
				opts.Agent = true

				deployment.SetUpSSHReturns(boshdir.SSHResult{}, nil)
				Expect(act()).ToNot(HaveOccurred())

				_, _, runCommand := nonIntSSHRunner.RunArgsForCall(0)
				Expect(runCommand).To(Equal([]string{
					"sudo", "tail", "-F", "/var/vcap/bosh/log/{**/,}*.log"}))
			})

			It("runs tail command with jobs filters if specified", func() {
				opts.Jobs = []string{"job1", "job2"}

				deployment.SetUpSSHReturns(boshdir.SSHResult{}, nil)
				Expect(act()).ToNot(HaveOccurred())

				_, _, runCommand := nonIntSSHRunner.RunArgsForCall(0)
				Expect(runCommand).To(Equal([]string{
					"sudo", "tail", "-F", "/var/vcap/sys/log/job1/*.log", "/var/vcap/sys/log/job2/*.log"}))
			})

			It("runs tail command with custom filters if specified", func() {
				opts.Filters = []string{"other/*.log", "**/*.log"}

				deployment.SetUpSSHReturns(boshdir.SSHResult{}, nil)
				Expect(act()).ToNot(HaveOccurred())

				_, _, runCommand := nonIntSSHRunner.RunArgsForCall(0)
				Expect(runCommand).To(Equal([]string{
					"sudo", "tail", "-F", "/var/vcap/sys/log/other/*.log", "/var/vcap/sys/log/**/*.log"}))
			})

			It("returns error if non-interactive SSH session errors", func() {
				nonIntSSHRunner.RunReturns(errors.New("fake-err"))

				err := act()
				Expect(err).To(HaveOccurred())
				Expect(err.Error()).To(ContainSubstring("fake-err"))
			})

			It("does not try to fetch logs", func() {
				err := act()
				Expect(err).ToNot(HaveOccurred())
				Expect(deployment.FetchLogsCallCount()).To(Equal(0))
			})
		})
	})
})<|MERGE_RESOLUTION|>--- conflicted
+++ resolved
@@ -62,7 +62,7 @@
 				Expect(deployment.FetchLogsCallCount()).To(Equal(1))
 
 				slug, filters, agent := deployment.FetchLogsArgsForCall(0)
-				Expect(slug).To(Equal(boshdir.NewAllOrPoolOrInstanceSlug("job", "index")))
+				Expect(slug).To(Equal(boshdir.NewAllOrInstanceGroupOrInstanceSlug("job", "index")))
 				Expect(filters).To(BeEmpty())
 				Expect(agent).To(BeFalse())
 
@@ -87,21 +87,16 @@
 				Expect(deployment.FetchLogsCallCount()).To(Equal(1))
 
 				slug, filters, agent := deployment.FetchLogsArgsForCall(0)
-				Expect(slug).To(Equal(boshdir.NewAllOrPoolOrInstanceSlug("job", "index")))
+				Expect(slug).To(Equal(boshdir.NewAllOrInstanceGroupOrInstanceSlug("job", "index")))
 				Expect(filters).To(Equal([]string{"filter1", "filter2"}))
 				Expect(agent).To(BeTrue())
 			})
 
-<<<<<<< HEAD
-			It("returns error if trying to fetch logs for more than one instance", func() {
-				opts.Args.Slug = boshdir.NewAllOrInstanceGroupOrInstanceSlug("job", "")
-=======
 			It("fetches logs for more than one instance", func() {
-				opts.Args.Slug = boshdir.NewAllOrPoolOrInstanceSlug("", "")
+				opts.Args.Slug = boshdir.NewAllOrInstanceGroupOrInstanceSlug("", "")
 
 				result := boshdir.LogsResult{BlobstoreID: "blob-id", SHA1: "sha1"}
 				deployment.FetchLogsReturns(result, nil)
->>>>>>> afa0d19d
 
 				err := act()
 				Expect(err).ToNot(HaveOccurred())
